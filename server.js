import express from 'express';
import bodyParser from 'body-parser';
import cors from 'cors';
import axios from 'axios';
import dotenv from 'dotenv';
import { v4 as uuidv4 } from 'uuid';
import swaggerJSDoc from 'swagger-jsdoc';
import swaggerUi from 'swagger-ui-express';
import chalk from 'chalk';

// === CONFIGURAÇÃO API4COM ===
dotenv.config();
if (!process.env.API4COM_EMAIL || !process.env.API4COM_PASSWORD) {
  throw new Error('API4COM_EMAIL e API4COM_PASSWORD devem estar definidas no .env');
}
if (!process.env.WEBHOOK_URL) {
  console.warn(chalk.yellow('WEBHOOK_URL não definida; usando callback local padrão'));
}

const API4COM_BASE_URL = 'https://api.api4com.com/api/v1';
const WEBHOOK_URL = process.env.WEBHOOK_URL || 'http://localhost:3000/callback';

let token = null;

// === AUTENTICAÇÃO ===
async function authenticate() {
  if (token) return token;
  const res = await axios.post(`${API4COM_BASE_URL}/users/login`, {
    email: process.env.API4COM_EMAIL,
    password: process.env.API4COM_PASSWORD,
    cpf_cnpj: "63468144350"
  });
  token = res.data.id;
  console.log(chalk.green('[Auth] Token obtido:'), token);
  return token;
}
/// === REGISTRO DE INTEGRAÇÃO (WEBHOOK) COM UPDATE VIA POST E CRIAÇÃO VIA PATCH ===
// === REGISTRO DE INTEGRAÇÃO (WEBHOOK) VIA PATCH /integrations ===
async function registerWebhook() {
  const t = await authenticate();
  const config = { headers: { Authorization: t } };
  const listRes = await axios.get(`${API4COM_BASE_URL}/integrations`, config);
  const items = Array.isArray(listRes.data) ? listRes.data : listRes.data.data;

  const gatewayName = 'integration-test-15';
  const payload = {
<<<<<<< HEAD
    gateway: gatewayName,
    webhook: true,
    webhookConstraint: { metadata: { gateway: gatewayName } },
    metadata: { webhookUrl: WEBHOOK_URL, webhookVersion: 'v1.8', webhookTypes: ['channel-answer', 'channel-hangup'] }
=======
    gateway: 'integration-test-16',
    webhook: true,
    webhookConstraint: { metadata: { gateway: 'integration-test-16' } },
    metadata: { webhookUrl: WEBHOOK_URL, webhookVersion: 'v1.4', webhookTypes: ['channel-hangup'] }
>>>>>>> dc4862fd
  };
  const existing = items.find(i => i.gateway === gatewayName);
  if (existing?.id) {
    payload.id = existing.id;
  }

  try {
<<<<<<< HEAD
    await axios.patch(
      `${API4COM_BASE_URL}/integrations`,
      payload,
      config
    );
    if (existing?.id) {
      console.log(chalk.green(`[Webhook] Integração existente (${existing.id}) atualizada via PATCH`));
      console.log(chalk.green('[Webhook] Payload atualizado:'), payload);
    } else {
      console.log(chalk.green('[Webhook] Nova integração criada via PATCH'));
=======
    await axios.patch(`${API4COM_BASE_URL}/integrations`, payload, config);
    console.log(chalk.green('[Webhook] Integração configurada ou atualizada'));    
  } catch (err) {
    const msg = err.response?.data?.error?.message;
    if (msg?.includes('already exists')) {
      const listRes = await axios.get(`${API4COM_BASE_URL}/integrations`, config);
      const items = Array.isArray(listRes.data) ? listRes.data : listRes.data.data;
      const existing = items.find(i => i.metadata?.gateway === 'integration-test-16');
      if (existing?.id) {
        await axios.patch(`${API4COM_BASE_URL}/integrations/${existing.id}`, payload, config);
        console.log(chalk.green('[Webhook] Integração existente atualizada'));
        return;
      }
>>>>>>> dc4862fd
    }
  } catch (err) {
    console.error(
      chalk.red('[Webhook] Erro ao configurar integração:'),
      err.response?.data || err.message
    );
  }
}

// === FUNÇÃO GENÉRICA PARA /dialer E /extensions ===
async function callDialer(path, data) {
  const t = await authenticate();
  try {
    const res = await axios.post(`${API4COM_BASE_URL}${path}`, data, { headers: { Authorization: t } });
    return res.data;
  } catch (err) {
    console.error(chalk.red(`[API4COM ${path}]`), err.response?.data || err.message);
    throw new Error(err.response?.data?.message || 'Erro na API4COM');
  }
}

// === BANCO MOCK ===
const db = { users: [], ramais: [], calls: [], webhooks: [] };

// === SETUP EXPRESS ===
const app = express();
app.use(cors());
app.use(bodyParser.json());
const port = process.env.PORT || 3000;

// === SWAGGER DEFINITION COM PARÂMETROS E AUTORIZAÇÃO GLOBAL ===
const swaggerDefinition = {
  openapi: '3.0.0',
  info: {
    title: 'API4COM Integration',
    version: '1.0.0',
    description: 'Usuários, ramais (/extensions), chamadas (/dialer), hangup e webhooks'
  },
  servers: [{ url: `http://localhost:${port}` }],
  components: {
    securitySchemes: {
      bearerAuth: {
        type: 'http',
        scheme: 'bearer',
        bearerFormat: 'Bearer'
      }
    }
  },
  security: [
    {
      bearerAuth: []
    }
  ]
};
const swaggerOptions = { swaggerDefinition, apis: ['./server.js'] };
const swaggerSpec = swaggerJSDoc(swaggerOptions);
app.use('/docs', swaggerUi.serve, swaggerUi.setup(swaggerSpec));

/**
 * @swagger
 * /users:
 *   post:
 *     security:
 *       - bearerAuth: []
 *     summary: Cria um usuário (mock)
 *     requestBody:
 *       required: true
 *       content:
 *         application/json:
 *           schema:
 *             type: object
 *             required:
 *               - name
 *               - email
 *             properties:
 *               name:
 *                 type: string
 *                 example: João Silva
 *               email:
 *                 type: string
 *                 example: joao@exemplo.com
 *     responses:
 *       201:
 *         description: Usuário criado
 *       400:
 *         description: Dados inválidos
 */
app.post('/users', (req, res) => {
  const { name, email } = req.body;
  if (!name || !email) return res.status(400).json({ error: 'name e email obrigatórios.' });
  const user = { id: uuidv4(), name, email };
  db.users.push(user);
  res.status(201).json(user);
});

/**
 * @swagger
 * /users/api4com:
 *   post:
 *     security:
 *       - bearerAuth: []
 *     summary: Cria um usuário na API4COM
 *     requestBody:
 *       required: true
 *       content:
 *         application/json:
 *           schema:
 *             type: object
 *             required:
 *               - name
 *               - email
 *               - password
 *               - phone
 *               - role
 *             properties:
 *               name:
 *                 type: string
 *                 example: "Api4Com API de Voz"
 *               email:
 *                 type: string
 *                 example: "suporte@api4com.com"
 *               password:
 *                 type: string
 *                 example: "PwDLooL"
 *               phone:
 *                 type: string
 *                 example: "4833328530"
 *               role:
 *                 type: string
 *                 enum: ["ADMIN","USER"]
 *                 example: "USER"
 *     responses:
 *       200:
 *         description: Usuário criado na API4COM
 *         content:
 *           application/json:
 *             schema:
 *               type: object
 *               properties:
 *                 name:
 *                   type: string
 *                 email:
 *                   type: string
 *                 phone:
 *                   type: string
 *                 role:
 *                   type: string
 */
app.post('/users/api4com', async (req, res) => {
  const { name, email, password, phone, role } = req.body;
  if (!name || !email || !password || !phone || !role) {
    return res.status(400).json({ error: 'Todos os campos são obrigatórios.' });
  }
  if (password.length < 8) {
    return res.status(400).json({ error: 'A senha deve ter no mínimo 8 caracteres.' });
  }
  if (!['ADMIN', 'USER'].includes(role)) {
    return res.status(400).json({ error: 'role deve ser ADMIN ou USER.' });
  }
  try {
    const t = await authenticate();
    const response = await axios.post(
      `${API4COM_BASE_URL}/users`,
      { name, email, password, phone, role },
      { headers: { Authorization: t } }
    );
    res.json(response.data);
  } catch (err) {
    console.error(chalk.red('[Users API4COM] Erro ao criar usuário:'), err.response?.data || err.message);
    res.status(err.response?.status || 500).json({ error: err.response?.data?.message || err.message });
  }
});

/**
 * @swagger
 * /users/api4com:
 *   get:
 *     security:
 *       - bearerAuth: []
 *     summary: Lista usuários diretamente da API4COM
 *     parameters:
 *       - in: query
 *         name: filter
 *         schema:
 *           type: string
 *         description: Filtro JSON-encoded (e.g., {"where":{"role":"ADMIN"}})
 *     responses:
 *       200:
 *         description: Lista de usuários da API4COM
 *         content:
 *           application/json:
 *             schema:
 *               type: array
 *               items:
 *                 type: object
 *                 properties:
 *                   uuid:
 *                     type: string
 *                   name:
 *                     type: string
 *                   email:
 *                     type: string
 *                   phone:
 *                     type: string
 *                   role:
 *                     type: string
 *                   emailVerified:
 *                     type: boolean
 *                   createdAt:
 *                     type: string
 *                   updatedAt:
 *                     type: string
 *                   lastLoginAt:
 *                     type: string
 */
app.get('/users/api4com', async (req, res) => {
  try {
    const t = await authenticate();
    const opts = { headers: { Authorization: t }, params: {} };
    if (req.query.filter) opts.params.filter = req.query.filter;
    const response = await axios.get(`${API4COM_BASE_URL}/users`, opts);
    res.json(response.data);
  } catch (err) {
    console.error(chalk.red('[Users API4COM] Erro ao listar usuários:'), err.response?.data || err.message);
    res.status(err.response?.status || 500).json({ error: err.response?.data?.message || err.message });
  }
});

/**
 * @swagger
 * /users:
 *   get:
 *     security:
 *       - bearerAuth: []
 *     summary: Lista usuários (mock)
 *     responses:
 *       200:
 *         description: Lista de usuários
 */
app.get('/users', (req, res) => {
  res.json(db.users);
});

/**
 * @swagger
 * /ramal:
 *   post:
 *     security:
 *       - bearerAuth: []
 *     summary: Cria ramal na conta (/extensions)
 *     requestBody:
 *       required: true
 *       content:
 *         application/json:
 *           schema:
 *             type: object
 *             required:
 *               - ramal
 *               - senha
 *               - first_name
 *               - last_name
 *               - email_address
 *               - gravar_audio
 *             properties:
 *               ramal:
 *                 type: string
 *                 example: "1001"
 *               senha:
 *                 type: string
 *                 example: "PwDLooL"
 *               bina:
 *                 type: string
 *                 example: "4833328530"
 *               first_name:
 *                 type: string
 *                 example: "Silvio"
 *               last_name:
 *                 type: string
 *                 example: "Fernandes"
 *               email_address:
 *                 type: string
 *                 example: "suporte@api4com.com"
 *               gravar_audio:
 *                 type: integer
 *                 enum: [0,1]
 *                 example: 1
 *     responses:
 *       201:
 *         description: Ramal criado
 *       400:
 *         description: Dados inválidos
 *       500:
 *         description: Erro interno
 */
app.post('/ramal', async (req, res) => {
  const { ramal, senha, bina, first_name, last_name, email_address, gravar_audio } = req.body;
  if (!ramal || !senha || !first_name || !last_name || !email_address || ![0,1].includes(gravar_audio)) {
    return res.status(400).json({ error: 'Campos obrigatórios faltando ou inválidos.' });
  }
  try {
    const ext = await callDialer('/extensions', req.body);
    db.ramais.push(ext);
    res.status(201).json(ext);
  } catch (err) {
    res.status(500).json({ error: err.message });
  }
});

/**
 * @swagger
 * /ramal:
 *   get:
 *     security:
 *       - bearerAuth: []
 *     summary: Lista ramais (mock)
 *     responses:
 *       200:
 *         description: Lista de ramais
 */
app.get('/ramal', (req, res) => {
  res.json(db.ramais);
});

/**
 * @swagger
 * /ramal/api4com:
 *   get:
 *     security:
 *       - bearerAuth: []
 *     summary: Lista todos os ramais diretamente da API4COM
 *     responses:
 *       200:
 *         description: Lista de ramais obtida da API4COM
 *         content:
 *           application/json:
 *             schema:
 *               type: array
 *               items:
 *                 type: object
 */
app.get('/ramal/api4com', async (req, res) => {
  try {
    const t = await authenticate();
    const response = await axios.get(`${API4COM_BASE_URL}/extensions`, { headers: { Authorization: t } });
    res.json(response.data);
  } catch (err) {
    res.status(err.response?.status || 500).json({ error: err.response?.data?.message || err.message });
  }
});

/**
 * @swagger
 * /call:
 *   post:
 *     security:
 *       - bearerAuth: []
 *     summary: Realiza chamada (/dialer)
 *     requestBody:
 *       required: true
 *       content:
 *         application/json:
 *           schema:
 *             type: object
 *             required:
 *               - extension
 *               - phone
 *             properties:
 *               extension:
 *                 type: string
 *                 example: "1001"
 *               phone:
 *                 type: string
 *                 example: "+5548999999999"
 *               metadata:
 *                 type: object
 *     responses:
 *       201:
 *         description: Chamada realizada
 *       400:
 *         description: Dados inválidos
 *       500:
 *         description: Erro interno
 */
app.post('/call', async (req, res) => {
  const t = await authenticate();
  const { extension, phone, metadata } = req.body;
  if (!extension || !phone) return res.status(400).json({ error: 'extension e phone são obrigatórios.' });
  try {
    const call = await callDialer('/dialer', { extension, phone, metadata }, {headers: { Authorization: t } });
    db.calls.push({ ...call, status: 'active' });
    res.status(201).json(call);
  } catch (err) {
    res.status(500).json({ error: err.message });
  }
});

/**
 * @swagger
 * /call:
 *   get:
 *     security:
 *       - bearerAuth: []
 *     summary: Lista chamadas (mock)
 *     responses:
 *       200:
 *         description: Lista de chamadas
 */
app.get('/call', (req, res) => {
  res.json(db.calls);
});

/**
 * @swagger
 * /calls/{id}/hangup:
 *   post:
 *     security:
 *       - bearerAuth: []
 *     summary: Encerra uma chamada ativa
 *     parameters:
 *       - in: path
 *         name: id
 *         required: true
 *         schema:
 *           type: string
 *         description: ID da chamada a ser encerrada
 *     responses:
 *       200:
 *         description: Request was successful
 *       404:
 *         description: Chamada não encontrada ou já encerrada
 */
app.post('/calls/:id/hangup', async (req, res) => {
  const { id } = req.params;
  try {
    const t = await authenticate();
    const response = await axios.post(`${API4COM_BASE_URL}/calls/${id}/hangup`, {}, { headers: { Authorization: t } });
    console.log(chalk.blue(`[Hangup] Chamada ${id} encerrada com sucesso:`), response.data);
    const callIndex = db.calls.findIndex(c => c.id === id);
    if (callIndex !== -1) db.calls[callIndex].status = 'ended';
    res.status(200).json({ status: response.data.status, message: response.data.message, id });
  } catch (err) {
    res.status(err.response?.status || 500).json({ error: err.response?.data?.message || err.message });
  }
});

/**
 * @swagger
 * /callback:
 *   post:
 *     security:
 *       - bearerAuth: []
 *     summary: Recebe eventos de chamada (Webhook API4COM)
 *     requestBody:
 *       required: true
 *       content:
 *         application/json:
 *           schema:
 *             type: object
 *             additionalProperties: true
 *     responses:
 *       200:
 *         description: Webhook recebido
 *       400:
 *         description: Payload vazio
 */
app.post('/callback', (req, res) => {
  if (!req.body || !Object.keys(req.body).length) return res.status(400).json({ error: 'Payload vazio.' });
  const now = new Date().toISOString();
  console.log(chalk.cyan(`[${now}] Novo webhook recebido em /callback:`));
  console.dir(req.body, { depth: null, colors: true });
  db.webhooks.push({ data: req.body, at: new Date() });
  res.sendStatus(200);
});

/**
 * @swagger
 * /webhook:
 *   get:
 *     security:
 *       - bearerAuth: []
 *     summary: Lista webhooks recebidos (mock)
 *     responses:
 *       200:
 *         description: Lista de webhooks
 */
app.get('/webhook', (req, res) => {
  res.json(db.webhooks);
});

// 404 para rotas não definidas
app.use((req, res) => {
  res.status(404).json({ error: 'Rota não encontrada.' });
});

// Inicia servidor e registra webhook
app.listen(port, async () => {
  console.log(chalk.green(` Servidor rodando em http://localhost:${port}`));
  console.log(chalk.green(` Swagger UI disponível em http://localhost:${port}/docs`));
  await registerWebhook();
  console.log(chalk.green(` Webhook URL configurado: ${WEBHOOK_URL}`));
});<|MERGE_RESOLUTION|>--- conflicted
+++ resolved
@@ -44,17 +44,12 @@
 
   const gatewayName = 'integration-test-15';
   const payload = {
-<<<<<<< HEAD
+
     gateway: gatewayName,
     webhook: true,
     webhookConstraint: { metadata: { gateway: gatewayName } },
     metadata: { webhookUrl: WEBHOOK_URL, webhookVersion: 'v1.8', webhookTypes: ['channel-answer', 'channel-hangup'] }
-=======
-    gateway: 'integration-test-16',
-    webhook: true,
-    webhookConstraint: { metadata: { gateway: 'integration-test-16' } },
-    metadata: { webhookUrl: WEBHOOK_URL, webhookVersion: 'v1.4', webhookTypes: ['channel-hangup'] }
->>>>>>> dc4862fd
+
   };
   const existing = items.find(i => i.gateway === gatewayName);
   if (existing?.id) {
@@ -62,7 +57,6 @@
   }
 
   try {
-<<<<<<< HEAD
     await axios.patch(
       `${API4COM_BASE_URL}/integrations`,
       payload,
@@ -73,21 +67,6 @@
       console.log(chalk.green('[Webhook] Payload atualizado:'), payload);
     } else {
       console.log(chalk.green('[Webhook] Nova integração criada via PATCH'));
-=======
-    await axios.patch(`${API4COM_BASE_URL}/integrations`, payload, config);
-    console.log(chalk.green('[Webhook] Integração configurada ou atualizada'));    
-  } catch (err) {
-    const msg = err.response?.data?.error?.message;
-    if (msg?.includes('already exists')) {
-      const listRes = await axios.get(`${API4COM_BASE_URL}/integrations`, config);
-      const items = Array.isArray(listRes.data) ? listRes.data : listRes.data.data;
-      const existing = items.find(i => i.metadata?.gateway === 'integration-test-16');
-      if (existing?.id) {
-        await axios.patch(`${API4COM_BASE_URL}/integrations/${existing.id}`, payload, config);
-        console.log(chalk.green('[Webhook] Integração existente atualizada'));
-        return;
-      }
->>>>>>> dc4862fd
     }
   } catch (err) {
     console.error(
